--- conflicted
+++ resolved
@@ -40,11 +40,7 @@
 	/**
 	 * Whether to enable flyway.
 	 */
-<<<<<<< HEAD
 	private boolean enabled = true;
-=======
-	private List<String> locations = new ArrayList<>(Collections.singletonList("classpath:db/migration"));
->>>>>>> c6c139d9
 
 	/**
 	 * Whether to check that migration scripts location exists.
@@ -55,8 +51,7 @@
 	 * Locations of migrations scripts. Can contain the special "{vendor}" placeholder to
 	 * use vendor-specific locations.
 	 */
-	private List<String> locations = new ArrayList<>(
-			Collections.singletonList("classpath:db/migration"));
+	private List<String> locations = new ArrayList<>(Collections.singletonList("classpath:db/migration"));
 
 	/**
 	 * Encoding of SQL migrations.
@@ -121,8 +116,7 @@
 	/**
 	 * File name suffix for SQL migrations.
 	 */
-	private List<String> sqlMigrationSuffixes = new ArrayList<>(
-			Collections.singleton(".sql"));
+	private List<String> sqlMigrationSuffixes = new ArrayList<>(Collections.singleton(".sql"));
 
 	/**
 	 * File name separator for SQL migrations.
