--- conflicted
+++ resolved
@@ -97,14 +97,8 @@
 	}
 
 	@Bean
-<<<<<<< HEAD
-	public FlywaySchemaManagementProvider flywayDefaultDdlModeProvider(
-			ObjectProvider<Flyway> flyways) {
+	public FlywaySchemaManagementProvider flywayDefaultDdlModeProvider(ObjectProvider<Flyway> flyways) {
 		return new FlywaySchemaManagementProvider(flyways);
-=======
-	public FlywaySchemaManagementProvider flywayDefaultDdlModeProvider(ObjectProvider<List<Flyway>> flyways) {
-		return new FlywaySchemaManagementProvider(flyways.getIfAvailable(Collections::emptyList));
->>>>>>> c6c139d9
 	}
 
 	@Configuration
@@ -135,19 +129,16 @@
 				@FlywayDataSource ObjectProvider<DataSource> flywayDataSource,
 				ObjectProvider<FlywayMigrationStrategy> migrationStrategy,
 				ObjectProvider<FlywayConfigurationCustomizer> fluentConfigurationCustomizers,
-				ObjectProvider<Callback> callbacks,
-				ObjectProvider<FlywayCallback> flywayCallbacks) {
+				ObjectProvider<Callback> callbacks, ObjectProvider<FlywayCallback> flywayCallbacks) {
 			this.properties = properties;
 			this.dataSourceProperties = dataSourceProperties;
 			this.resourceLoader = resourceLoader;
 			this.dataSource = dataSource.getIfUnique();
 			this.flywayDataSource = flywayDataSource.getIfAvailable();
 			this.migrationStrategy = migrationStrategy.getIfAvailable();
-			this.configurationCustomizers = fluentConfigurationCustomizers.orderedStream()
-					.collect(Collectors.toList());
+			this.configurationCustomizers = fluentConfigurationCustomizers.orderedStream().collect(Collectors.toList());
 			this.callbacks = callbacks.orderedStream().collect(Collectors.toList());
-			this.flywayCallbacks = flywayCallbacks.orderedStream()
-					.collect(Collectors.toList());
+			this.flywayCallbacks = flywayCallbacks.orderedStream().collect(Collectors.toList());
 		}
 
 		@Bean
@@ -157,8 +148,7 @@
 			checkLocationExists(dataSource);
 			configureProperties(configuration);
 			configureCallbacks(configuration);
-			this.configurationCustomizers
-					.forEach((customizer) -> customizer.customize(configuration));
+			this.configurationCustomizers.forEach((customizer) -> customizer.customize(configuration));
 			Flyway flyway = configuration.load();
 			configureFlywayCallbacks(flyway);
 			return flyway;
@@ -166,25 +156,14 @@
 
 		private DataSource configureDataSource(FluentConfiguration configuration) {
 			if (this.properties.isCreateDataSource()) {
-<<<<<<< HEAD
-				String url = getProperty(this.properties::getUrl,
-						this.dataSourceProperties::getUrl);
-				String user = getProperty(this.properties::getUser,
-						this.dataSourceProperties::getUsername);
-				String password = getProperty(this.properties::getPassword,
-						this.dataSourceProperties::getPassword);
-				configuration.dataSource(url, user, password);
-				if (!CollectionUtils.isEmpty(this.properties.getInitSqls())) {
-					String initSql = StringUtils.collectionToDelimitedString(
-							this.properties.getInitSqls(), "\n");
-					configuration.initSql(initSql);
-				}
-=======
 				String url = getProperty(this.properties::getUrl, this.dataSourceProperties::getUrl);
 				String user = getProperty(this.properties::getUser, this.dataSourceProperties::getUsername);
 				String password = getProperty(this.properties::getPassword, this.dataSourceProperties::getPassword);
-				flyway.setDataSource(url, user, password, StringUtils.toStringArray(this.properties.getInitSqls()));
->>>>>>> c6c139d9
+				configuration.dataSource(url, user, password);
+				if (!CollectionUtils.isEmpty(this.properties.getInitSqls())) {
+					String initSql = StringUtils.collectionToDelimitedString(this.properties.getInitSqls(), "\n");
+					configuration.initSql(initSql);
+				}
 			}
 			else if (this.flywayDataSource != null) {
 				configuration.dataSource(this.flywayDataSource);
@@ -195,23 +174,10 @@
 			return configuration.getDataSource();
 		}
 
-<<<<<<< HEAD
 		private void checkLocationExists(DataSource dataSource) {
 			if (this.properties.isCheckLocation()) {
-				String[] locations = new LocationResolver(dataSource)
-						.resolveLocations(this.properties.getLocations());
-				Assert.state(locations.length != 0,
-						"Migration script locations not configured");
-=======
-		private String getProperty(Supplier<String> property, Supplier<String> defaultValue) {
-			String value = property.get();
-			return (value != null) ? value : defaultValue.get();
-		}
-
-		private void checkLocationExists(String... locations) {
-			if (this.properties.isCheckLocation()) {
+				String[] locations = new LocationResolver(dataSource).resolveLocations(this.properties.getLocations());
 				Assert.state(locations.length != 0, "Migration script locations not configured");
->>>>>>> c6c139d9
 				boolean exists = hasAtLeastOneLocation(locations);
 				Assert.state(exists, () -> "Cannot find migrations location in: " + Arrays.asList(locations)
 						+ " (please add migrations or check your Flyway configuration)");
@@ -224,55 +190,35 @@
 					.resolveLocations(this.properties.getLocations());
 			map.from(locations).to(configuration::locations);
 			map.from(this.properties.getEncoding()).to(configuration::encoding);
-			map.from(this.properties.getConnectRetries())
-					.to(configuration::connectRetries);
-			map.from(this.properties.getSchemas()).as(StringUtils::toStringArray)
-					.to(configuration::schemas);
+			map.from(this.properties.getConnectRetries()).to(configuration::connectRetries);
+			map.from(this.properties.getSchemas()).as(StringUtils::toStringArray).to(configuration::schemas);
 			map.from(this.properties.getTable()).to(configuration::table);
-			map.from(this.properties.getBaselineDescription())
-					.to(configuration::baselineDescription);
-			map.from(this.properties.getBaselineVersion())
-					.to(configuration::baselineVersion);
+			map.from(this.properties.getBaselineDescription()).to(configuration::baselineDescription);
+			map.from(this.properties.getBaselineVersion()).to(configuration::baselineVersion);
 			map.from(this.properties.getInstalledBy()).to(configuration::installedBy);
 			map.from(this.properties.getPlaceholders()).to(configuration::placeholders);
-			map.from(this.properties.getPlaceholderPrefix())
-					.to(configuration::placeholderPrefix);
-			map.from(this.properties.getPlaceholderSuffix())
-					.to(configuration::placeholderSuffix);
-			map.from(this.properties.isPlaceholderReplacement())
-					.to(configuration::placeholderReplacement);
-			map.from(this.properties.getSqlMigrationPrefix())
-					.to(configuration::sqlMigrationPrefix);
-			map.from(this.properties.getSqlMigrationSuffixes())
-					.as(StringUtils::toStringArray)
+			map.from(this.properties.getPlaceholderPrefix()).to(configuration::placeholderPrefix);
+			map.from(this.properties.getPlaceholderSuffix()).to(configuration::placeholderSuffix);
+			map.from(this.properties.isPlaceholderReplacement()).to(configuration::placeholderReplacement);
+			map.from(this.properties.getSqlMigrationPrefix()).to(configuration::sqlMigrationPrefix);
+			map.from(this.properties.getSqlMigrationSuffixes()).as(StringUtils::toStringArray)
 					.to(configuration::sqlMigrationSuffixes);
-			map.from(this.properties.getSqlMigrationSeparator())
-					.to(configuration::sqlMigrationSeparator);
-			map.from(this.properties.getRepeatableSqlMigrationPrefix())
-					.to(configuration::repeatableSqlMigrationPrefix);
+			map.from(this.properties.getSqlMigrationSeparator()).to(configuration::sqlMigrationSeparator);
+			map.from(this.properties.getRepeatableSqlMigrationPrefix()).to(configuration::repeatableSqlMigrationPrefix);
 			map.from(this.properties.getTarget()).to(configuration::target);
-			map.from(this.properties.isBaselineOnMigrate())
-					.to(configuration::baselineOnMigrate);
+			map.from(this.properties.isBaselineOnMigrate()).to(configuration::baselineOnMigrate);
 			map.from(this.properties.isCleanDisabled()).to(configuration::cleanDisabled);
-			map.from(this.properties.isCleanOnValidationError())
-					.to(configuration::cleanOnValidationError);
+			map.from(this.properties.isCleanOnValidationError()).to(configuration::cleanOnValidationError);
 			map.from(this.properties.isGroup()).to(configuration::group);
-			map.from(this.properties.isIgnoreMissingMigrations())
-					.to(configuration::ignoreMissingMigrations);
-			map.from(this.properties.isIgnoreIgnoredMigrations())
-					.to(configuration::ignoreIgnoredMigrations);
-			map.from(this.properties.isIgnorePendingMigrations())
-					.to(configuration::ignorePendingMigrations);
-			map.from(this.properties.isIgnoreFutureMigrations())
-					.to(configuration::ignoreFutureMigrations);
+			map.from(this.properties.isIgnoreMissingMigrations()).to(configuration::ignoreMissingMigrations);
+			map.from(this.properties.isIgnoreIgnoredMigrations()).to(configuration::ignoreIgnoredMigrations);
+			map.from(this.properties.isIgnorePendingMigrations()).to(configuration::ignorePendingMigrations);
+			map.from(this.properties.isIgnoreFutureMigrations()).to(configuration::ignoreFutureMigrations);
 			map.from(this.properties.isMixed()).to(configuration::mixed);
 			map.from(this.properties.isOutOfOrder()).to(configuration::outOfOrder);
-			map.from(this.properties.isSkipDefaultCallbacks())
-					.to(configuration::skipDefaultCallbacks);
-			map.from(this.properties.isSkipDefaultResolvers())
-					.to(configuration::skipDefaultResolvers);
-			map.from(this.properties.isValidateOnMigrate())
-					.to(configuration::validateOnMigrate);
+			map.from(this.properties.isSkipDefaultCallbacks()).to(configuration::skipDefaultCallbacks);
+			map.from(this.properties.isSkipDefaultResolvers()).to(configuration::skipDefaultResolvers);
+			map.from(this.properties.isValidateOnMigrate()).to(configuration::validateOnMigrate);
 		}
 
 		private void configureCallbacks(FluentConfiguration configuration) {
@@ -284,16 +230,14 @@
 		private void configureFlywayCallbacks(Flyway flyway) {
 			if (!this.flywayCallbacks.isEmpty()) {
 				if (!this.callbacks.isEmpty()) {
-					throw new IllegalStateException(
-							"Found a mixture of Callback and FlywayCallback beans."
-									+ " One type must be used exclusively.");
+					throw new IllegalStateException("Found a mixture of Callback and FlywayCallback beans."
+							+ " One type must be used exclusively.");
 				}
 				flyway.setCallbacks(this.flywayCallbacks.toArray(new FlywayCallback[0]));
 			}
 		}
 
-		private String getProperty(Supplier<String> property,
-				Supplier<String> defaultValue) {
+		private String getProperty(Supplier<String> property, Supplier<String> defaultValue) {
 			String value = property.get();
 			return (value != null) ? value : defaultValue.get();
 		}
@@ -407,14 +351,8 @@
 	protected static class FlywayNamedParameterJdbcOperationsDependencyConfiguration
 			extends NamedParameterJdbcOperationsDependsOnPostProcessor {
 
-<<<<<<< HEAD
 		public FlywayNamedParameterJdbcOperationsDependencyConfiguration() {
 			super("flyway");
-=======
-		@Override
-		public void setLocations(String... locations) {
-			super.setLocations(new LocationResolver(getDataSource()).resolveLocations(locations));
->>>>>>> c6c139d9
 		}
 
 	}
