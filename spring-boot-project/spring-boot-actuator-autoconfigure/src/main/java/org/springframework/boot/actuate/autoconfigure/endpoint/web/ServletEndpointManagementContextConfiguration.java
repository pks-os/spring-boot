--- conflicted
+++ resolved
@@ -58,27 +58,10 @@
 	@ConditionalOnClass(DispatcherServlet.class)
 	public static class WebMvcServletEndpointManagementContextConfiguration {
 
-<<<<<<< HEAD
-		@Bean
-		public ServletEndpointRegistrar servletEndpointRegistrar(
-				WebEndpointProperties properties,
-				ServletEndpointsSupplier servletEndpointsSupplier,
-				DispatcherServletPath dispatcherServletPath) {
-			return new ServletEndpointRegistrar(
-					dispatcherServletPath.getRelativePath(properties.getBasePath()),
-=======
-		private final ApplicationContext context;
-
-		public WebMvcServletEndpointManagementContextConfiguration(ApplicationContext context) {
-			this.context = context;
-		}
-
 		@Bean
 		public ServletEndpointRegistrar servletEndpointRegistrar(WebEndpointProperties properties,
-				ServletEndpointsSupplier servletEndpointsSupplier) {
-			DispatcherServletPath dispatcherServletPath = this.context.getBean(DispatcherServletPath.class);
+				ServletEndpointsSupplier servletEndpointsSupplier, DispatcherServletPath dispatcherServletPath) {
 			return new ServletEndpointRegistrar(dispatcherServletPath.getRelativePath(properties.getBasePath()),
->>>>>>> 24925c3d
 					servletEndpointsSupplier.getEndpoints());
 		}
 
@@ -89,27 +72,10 @@
 	@ConditionalOnMissingClass("org.springframework.web.servlet.DispatcherServlet")
 	public static class JerseyServletEndpointManagementContextConfiguration {
 
-<<<<<<< HEAD
-		@Bean
-		public ServletEndpointRegistrar servletEndpointRegistrar(
-				WebEndpointProperties properties,
-				ServletEndpointsSupplier servletEndpointsSupplier,
-				JerseyApplicationPath jerseyApplicationPath) {
-			return new ServletEndpointRegistrar(
-					jerseyApplicationPath.getRelativePath(properties.getBasePath()),
-=======
-		private final ApplicationContext context;
-
-		public JerseyServletEndpointManagementContextConfiguration(ApplicationContext context) {
-			this.context = context;
-		}
-
 		@Bean
 		public ServletEndpointRegistrar servletEndpointRegistrar(WebEndpointProperties properties,
-				ServletEndpointsSupplier servletEndpointsSupplier) {
-			JerseyApplicationPath jerseyApplicationPath = this.context.getBean(JerseyApplicationPath.class);
+				ServletEndpointsSupplier servletEndpointsSupplier, JerseyApplicationPath jerseyApplicationPath) {
 			return new ServletEndpointRegistrar(jerseyApplicationPath.getRelativePath(properties.getBasePath()),
->>>>>>> 24925c3d
 					servletEndpointsSupplier.getEndpoints());
 		}
 
