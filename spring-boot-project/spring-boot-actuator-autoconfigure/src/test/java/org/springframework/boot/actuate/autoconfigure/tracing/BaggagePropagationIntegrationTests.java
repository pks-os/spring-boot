/*
 * Copyright 2012-2024 the original author or authors.
 *
 * Licensed under the Apache License, Version 2.0 (the "License");
 * you may not use this file except in compliance with the License.
 * You may obtain a copy of the License at
 *
 *      https://www.apache.org/licenses/LICENSE-2.0
 *
 * Unless required by applicable law or agreed to in writing, software
 * distributed under the License is distributed on an "AS IS" BASIS,
 * WITHOUT WARRANTIES OR CONDITIONS OF ANY KIND, either express or implied.
 * See the License for the specific language governing permissions and
 * limitations under the License.
 */

package org.springframework.boot.actuate.autoconfigure.tracing;

import java.util.function.Supplier;

import io.micrometer.tracing.BaggageInScope;
import io.micrometer.tracing.BaggageManager;
import io.micrometer.tracing.Span;
import io.micrometer.tracing.Tracer;
import io.opentelemetry.context.Context;
import org.assertj.core.api.ThrowingConsumer;
import org.junit.jupiter.api.AfterEach;
import org.junit.jupiter.api.BeforeEach;
import org.junit.jupiter.params.ParameterizedTest;
import org.junit.jupiter.params.provider.EnumSource;
import org.slf4j.MDC;

import org.springframework.boot.actuate.autoconfigure.opentelemetry.OpenTelemetryAutoConfiguration;
import org.springframework.boot.autoconfigure.AutoConfigurations;
import org.springframework.boot.test.context.runner.ApplicationContextRunner;
import org.springframework.context.ApplicationContext;

import static org.assertj.core.api.Assertions.assertThat;

/**
 * Tests for Baggage propagation with Brave and OpenTelemetry using W3C and B3 propagation
 * formats.
 *
 * @author Marcin Grzejszczak
 * @author Moritz Halbritter
 */
class BaggagePropagationIntegrationTests {

	private static final String COUNTRY_CODE = "country-code";

	private static final String BUSINESS_PROCESS = "bp";

	@BeforeEach
	@AfterEach
	void setup() {
		MDC.clear();
	}

	@ParameterizedTest
	@EnumSource(AutoConfig.class)
	void shouldSetEntriesToMdcFromSpanWithBaggage(AutoConfig autoConfig) {
		autoConfig.get().run((context) -> {
			Tracer tracer = tracer(context);
			Span span = createSpan(tracer);
			assertThatTracingContextIsInitialized(autoConfig);
			try (Tracer.SpanInScope scope = tracer.withSpan(span.start())) {
				BaggageManager baggageManager = baggageManager(context);
				try (BaggageInScope fo = baggageManager.createBaggageInScope(span.context(), COUNTRY_CODE, "FO");
						BaggageInScope alm = baggageManager.createBaggageInScope(span.context(), BUSINESS_PROCESS,
								"ALM")) {
					assertThat(MDC.get("traceId")).isEqualTo(span.context().traceId());
					assertThat(MDC.get(COUNTRY_CODE)).isEqualTo("FO");
					assertThat(MDC.get(BUSINESS_PROCESS)).isEqualTo("ALM");
				}
			}
			finally {
				span.end();
			}
			assertThatMdcContainsUnsetTraceId(autoConfig);
			assertThat(MDC.get(COUNTRY_CODE)).isNull();
			assertThat(MDC.get(BUSINESS_PROCESS)).isNull();
		});
	}

	@ParameterizedTest
	@EnumSource(AutoConfig.class)
	void shouldRemoveEntriesFromMdcForNullSpan(AutoConfig autoConfig) {
		autoConfig.get().run((context) -> {
			Tracer tracer = tracer(context);
			Span span = createSpan(tracer);
			assertThatTracingContextIsInitialized(autoConfig);
			try (Tracer.SpanInScope scope = tracer.withSpan(span.start())) {
				try (BaggageInScope fo = baggageManager(context).createBaggageInScope(span.context(), COUNTRY_CODE,
						"FO")) {
					assertThat(MDC.get("traceId")).isEqualTo(span.context().traceId());
					assertThat(MDC.get(COUNTRY_CODE)).isEqualTo("FO");
					try (Tracer.SpanInScope scope2 = tracer.withSpan(null)) {
						assertThatMdcContainsUnsetTraceId(autoConfig);
						assertThat(MDC.get(COUNTRY_CODE)).isNull();
					}
					assertThat(MDC.get("traceId")).isEqualTo(span.context().traceId());
					assertThat(MDC.get(COUNTRY_CODE)).isEqualTo("FO");
				}
			}
			finally {
				span.end();
			}
			assertThatMdcContainsUnsetTraceId(autoConfig);
			assertThat(MDC.get(COUNTRY_CODE)).isNull();
		});
	}

	private Span createSpan(Tracer tracer) {
		return tracer.nextSpan().name("span");
	}

	private Tracer tracer(ApplicationContext context) {
		return context.getBean(Tracer.class);
	}

	private BaggageManager baggageManager(ApplicationContext context) {
		return context.getBean(BaggageManager.class);
	}

	private void assertThatTracingContextIsInitialized(AutoConfig autoConfig) {
		if (autoConfig.isOtel()) {
			assertThat(Context.current()).isEqualTo(Context.root());
		}
	}

	private void assertThatMdcContainsUnsetTraceId(AutoConfig autoConfig) {
		boolean eitherOtelOrBrave = autoConfig.isOtel() || autoConfig.isBrave();
		assertThat(eitherOtelOrBrave).isTrue();
		if (autoConfig.isOtel()) {
			ThrowingConsumer<String> isNull = (traceId) -> assertThat(traceId).isNull();
			ThrowingConsumer<String> isZero = (traceId) -> assertThat(traceId)
				.isEqualTo("00000000000000000000000000000000");
			assertThat(MDC.get("traceId")).satisfiesAnyOf(isNull, isZero);
		}
		if (autoConfig.isBrave()) {
			assertThat(MDC.get("traceId")).isNull();
		}
	}

	enum AutoConfig implements Supplier<ApplicationContextRunner> {

		BRAVE_DEFAULT {
			@Override
			public ApplicationContextRunner get() {
				return new ApplicationContextRunner()
					.withConfiguration(AutoConfigurations.of(BraveAutoConfiguration.class))
					.withPropertyValues("management.tracing.baggage.remote-fields=x-vcap-request-id,country-code,bp",
							"management.tracing.baggage.correlation.fields=country-code,bp");
			}
		},

		OTEL_DEFAULT {
			@Override
			public ApplicationContextRunner get() {
				return new ApplicationContextRunner().withConfiguration(AutoConfigurations.of(
						OpenTelemetryAutoConfiguration.class,
						org.springframework.boot.actuate.autoconfigure.tracing.OpenTelemetryAutoConfiguration.class))
					.withPropertyValues("management.tracing.baggage.remote-fields=x-vcap-request-id,country-code,bp",
							"management.tracing.baggage.correlation.fields=country-code,bp");
			}
		},

		BRAVE_W3C {
			@Override
			public ApplicationContextRunner get() {
				return new ApplicationContextRunner()
					.withConfiguration(AutoConfigurations.of(BraveAutoConfiguration.class))
					.withPropertyValues("management.tracing.propagation.type=W3C",
							"management.tracing.baggage.remote-fields=x-vcap-request-id,country-code,bp",
							"management.tracing.baggage.correlation.fields=country-code,bp");
			}
		},

		OTEL_W3C {
			@Override
			public ApplicationContextRunner get() {
				return new ApplicationContextRunner().withConfiguration(AutoConfigurations.of(
						OpenTelemetryAutoConfiguration.class,
						org.springframework.boot.actuate.autoconfigure.tracing.OpenTelemetryAutoConfiguration.class))
					.withPropertyValues("management.tracing.propagation.type=W3C",
							"management.tracing.baggage.remote-fields=x-vcap-request-id,country-code,bp",
							"management.tracing.baggage.correlation.fields=country-code,bp");
			}
		},

		BRAVE_B3 {
			@Override
			public ApplicationContextRunner get() {
				return new ApplicationContextRunner()
					.withConfiguration(AutoConfigurations.of(BraveAutoConfiguration.class))
					.withPropertyValues("management.tracing.propagation.type=B3",
							"management.tracing.baggage.remote-fields=x-vcap-request-id,country-code,bp",
							"management.tracing.baggage.correlation.fields=country-code,bp");
			}
		},

		BRAVE_B3_MULTI {
			@Override
			public ApplicationContextRunner get() {
				return new ApplicationContextRunner()
					.withConfiguration(AutoConfigurations.of(BraveAutoConfiguration.class))
					.withPropertyValues("management.tracing.propagation.type=B3_MULTI",
							"management.tracing.baggage.remote-fields=x-vcap-request-id,country-code,bp",
							"management.tracing.baggage.correlation.fields=country-code,bp");
			}
		},

		OTEL_B3 {
			@Override
			public ApplicationContextRunner get() {
				return new ApplicationContextRunner().withConfiguration(AutoConfigurations.of(
						OpenTelemetryAutoConfiguration.class,
						org.springframework.boot.actuate.autoconfigure.tracing.OpenTelemetryAutoConfiguration.class))
					.withPropertyValues("management.tracing.propagation.type=B3",
							"management.tracing.baggage.remote-fields=x-vcap-request-id,country-code,bp",
							"management.tracing.baggage.correlation.fields=country-code,bp");
			}
		},

		OTEL_B3_MULTI {
			@Override
			public ApplicationContextRunner get() {
				return new ApplicationContextRunner().withConfiguration(AutoConfigurations.of(
						OpenTelemetryAutoConfiguration.class,
						org.springframework.boot.actuate.autoconfigure.tracing.OpenTelemetryAutoConfiguration.class))
					.withPropertyValues("management.tracing.propagation.type=B3_MULTI",
							"management.tracing.baggage.remote-fields=x-vcap-request-id,country-code,bp",
							"management.tracing.baggage.correlation.fields=country-code,bp");
			}
<<<<<<< HEAD
		},

		BRAVE_LOCAL_FIELDS {
			@Override
			public ApplicationContextRunner get() {
				return new ApplicationContextRunner()
					.withConfiguration(AutoConfigurations.of(BraveAutoConfiguration.class))
					.withPropertyValues("management.tracing.baggage.local-fields=country-code,bp",
							"management.tracing.baggage.correlation.fields=country-code,bp");
			}
=======
		};

		boolean isOtel() {
			return name().startsWith("OTEL_");
		}

		boolean isBrave() {
			return name().startsWith("BRAVE_");
>>>>>>> 3e98a932
		}

	}

}<|MERGE_RESOLUTION|>--- conflicted
+++ resolved
@@ -232,7 +232,6 @@
 							"management.tracing.baggage.remote-fields=x-vcap-request-id,country-code,bp",
 							"management.tracing.baggage.correlation.fields=country-code,bp");
 			}
-<<<<<<< HEAD
 		},
 
 		BRAVE_LOCAL_FIELDS {
@@ -243,7 +242,6 @@
 					.withPropertyValues("management.tracing.baggage.local-fields=country-code,bp",
 							"management.tracing.baggage.correlation.fields=country-code,bp");
 			}
-=======
 		};
 
 		boolean isOtel() {
@@ -252,7 +250,6 @@
 
 		boolean isBrave() {
 			return name().startsWith("BRAVE_");
->>>>>>> 3e98a932
 		}
 
 	}
