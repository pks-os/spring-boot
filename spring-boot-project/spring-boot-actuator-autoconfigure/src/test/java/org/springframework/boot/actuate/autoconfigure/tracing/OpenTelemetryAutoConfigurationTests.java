/*
 * Copyright 2012-2023 the original author or authors.
 *
 * Licensed under the Apache License, Version 2.0 (the "License");
 * you may not use this file except in compliance with the License.
 * You may obtain a copy of the License at
 *
 *      https://www.apache.org/licenses/LICENSE-2.0
 *
 * Unless required by applicable law or agreed to in writing, software
 * distributed under the License is distributed on an "AS IS" BASIS,
 * WITHOUT WARRANTIES OR CONDITIONS OF ANY KIND, either express or implied.
 * See the License for the specific language governing permissions and
 * limitations under the License.
 */

package org.springframework.boot.actuate.autoconfigure.tracing;

import java.time.Duration;
import java.util.ArrayList;
import java.util.Collection;
import java.util.List;
import java.util.Map;
import java.util.concurrent.CountDownLatch;
import java.util.concurrent.TimeUnit;
import java.util.concurrent.TimeoutException;
import java.util.stream.Stream;

import io.micrometer.tracing.SpanCustomizer;
import io.micrometer.tracing.otel.bridge.OtelCurrentTraceContext;
import io.micrometer.tracing.otel.bridge.OtelPropagator;
import io.micrometer.tracing.otel.bridge.OtelSpanCustomizer;
import io.micrometer.tracing.otel.bridge.OtelTracer;
import io.micrometer.tracing.otel.bridge.OtelTracer.EventPublisher;
import io.micrometer.tracing.otel.bridge.Slf4JBaggageEventListener;
import io.micrometer.tracing.otel.bridge.Slf4JEventListener;
import io.micrometer.tracing.otel.propagation.BaggageTextMapPropagator;
import io.opentelemetry.api.OpenTelemetry;
import io.opentelemetry.api.common.AttributeKey;
import io.opentelemetry.api.common.Attributes;
import io.opentelemetry.api.trace.Tracer;
import io.opentelemetry.api.trace.propagation.W3CTraceContextPropagator;
import io.opentelemetry.context.propagation.ContextPropagators;
import io.opentelemetry.context.propagation.TextMapPropagator;
import io.opentelemetry.extension.trace.propagation.B3Propagator;
import io.opentelemetry.sdk.common.CompletableResultCode;
import io.opentelemetry.sdk.resources.Resource;
import io.opentelemetry.sdk.trace.SdkTracerProvider;
import io.opentelemetry.sdk.trace.SpanLimits;
import io.opentelemetry.sdk.trace.SpanProcessor;
import io.opentelemetry.sdk.trace.data.SpanData;
import io.opentelemetry.sdk.trace.export.SpanExporter;
import io.opentelemetry.sdk.trace.samplers.Sampler;
import io.opentelemetry.semconv.resource.attributes.ResourceAttributes;
import org.junit.jupiter.api.Test;
import org.junit.jupiter.params.ParameterizedTest;
import org.junit.jupiter.params.provider.ValueSource;

import org.springframework.boot.actuate.autoconfigure.observation.ObservationAutoConfiguration;
import org.springframework.boot.autoconfigure.AutoConfigurations;
import org.springframework.boot.test.context.FilteredClassLoader;
import org.springframework.boot.test.context.runner.ApplicationContextRunner;
import org.springframework.context.annotation.Bean;
import org.springframework.context.annotation.Configuration;
import org.springframework.core.annotation.Order;

import static org.assertj.core.api.Assertions.assertThat;
import static org.assertj.core.api.Assertions.fail;
import static org.mockito.Mockito.mock;

/**
 * Tests for {@link OpenTelemetryAutoConfiguration}.
 *
 * @author Moritz Halbritter
 * @author Andy Wilkinson
 * @author Yanming Zhou
 */
class OpenTelemetryAutoConfigurationTests {

	private final ApplicationContextRunner contextRunner = new ApplicationContextRunner()
		.withConfiguration(AutoConfigurations.of(OpenTelemetryAutoConfiguration.class));

	@Test
	void shouldSupplyBeans() {
		this.contextRunner.run((context) -> {
			assertThat(context).hasSingleBean(OtelTracer.class);
			assertThat(context).hasSingleBean(EventPublisher.class);
			assertThat(context).hasSingleBean(OtelCurrentTraceContext.class);
			assertThat(context).hasSingleBean(OpenTelemetry.class);
			assertThat(context).hasSingleBean(SdkTracerProvider.class);
			assertThat(context).hasSingleBean(ContextPropagators.class);
			assertThat(context).hasSingleBean(Sampler.class);
			assertThat(context).hasSingleBean(Tracer.class);
			assertThat(context).hasSingleBean(Slf4JEventListener.class);
			assertThat(context).hasSingleBean(Slf4JBaggageEventListener.class);
			assertThat(context).hasSingleBean(SpanProcessor.class);
			assertThat(context).hasSingleBean(OtelPropagator.class);
			assertThat(context).hasSingleBean(TextMapPropagator.class);
			assertThat(context).hasSingleBean(OtelSpanCustomizer.class);
		});
	}

	@Test
	void samplerIsParentBased() {
		this.contextRunner.run((context) -> {
			Sampler sampler = context.getBean(Sampler.class);
			assertThat(sampler).isNotNull();
			assertThat(sampler.getDescription()).startsWith("ParentBased{");
		});
	}

	@ParameterizedTest
	@ValueSource(strings = { "io.micrometer.tracing.otel", "io.opentelemetry.sdk", "io.opentelemetry.api" })
	void shouldNotSupplyBeansIfDependencyIsMissing(String packageName) {
		this.contextRunner.withClassLoader(new FilteredClassLoader(packageName)).run((context) -> {
			assertThat(context).doesNotHaveBean(OtelTracer.class);
			assertThat(context).doesNotHaveBean(EventPublisher.class);
			assertThat(context).doesNotHaveBean(OtelCurrentTraceContext.class);
			assertThat(context).doesNotHaveBean(OpenTelemetry.class);
			assertThat(context).doesNotHaveBean(SdkTracerProvider.class);
			assertThat(context).doesNotHaveBean(ContextPropagators.class);
			assertThat(context).doesNotHaveBean(Sampler.class);
			assertThat(context).doesNotHaveBean(Tracer.class);
			assertThat(context).doesNotHaveBean(Slf4JEventListener.class);
			assertThat(context).doesNotHaveBean(Slf4JBaggageEventListener.class);
			assertThat(context).doesNotHaveBean(SpanProcessor.class);
			assertThat(context).doesNotHaveBean(OtelPropagator.class);
			assertThat(context).doesNotHaveBean(TextMapPropagator.class);
			assertThat(context).doesNotHaveBean(OtelSpanCustomizer.class);
		});
	}

	@Test
	void shouldBackOffOnCustomBeans() {
		this.contextRunner.withUserConfiguration(CustomConfiguration.class).run((context) -> {
			assertThat(context).hasBean("customMicrometerTracer");
			assertThat(context).hasSingleBean(io.micrometer.tracing.Tracer.class);
			assertThat(context).hasBean("customEventPublisher");
			assertThat(context).hasSingleBean(EventPublisher.class);
			assertThat(context).hasBean("customOtelCurrentTraceContext");
			assertThat(context).hasSingleBean(OtelCurrentTraceContext.class);
			assertThat(context).hasBean("customOpenTelemetry");
			assertThat(context).hasSingleBean(OpenTelemetry.class);
			assertThat(context).hasBean("customSdkTracerProvider");
			assertThat(context).hasSingleBean(SdkTracerProvider.class);
			assertThat(context).hasBean("customContextPropagators");
			assertThat(context).hasSingleBean(ContextPropagators.class);
			assertThat(context).hasBean("customSampler");
			assertThat(context).hasSingleBean(Sampler.class);
			assertThat(context).hasBean("customTracer");
			assertThat(context).hasSingleBean(Tracer.class);
			assertThat(context).hasBean("customSlf4jEventListener");
			assertThat(context).hasSingleBean(Slf4JEventListener.class);
			assertThat(context).hasBean("customSlf4jBaggageEventListener");
			assertThat(context).hasSingleBean(Slf4JBaggageEventListener.class);
			assertThat(context).hasBean("customOtelPropagator");
			assertThat(context).hasSingleBean(OtelPropagator.class);
			assertThat(context).hasBean("customSpanCustomizer");
			assertThat(context).hasSingleBean(SpanCustomizer.class);
		});
	}

	@Test
	void shouldSetupDefaultResourceAttributes() {
		this.contextRunner
			.withConfiguration(
					AutoConfigurations.of(ObservationAutoConfiguration.class, MicrometerTracingAutoConfiguration.class))
			.withUserConfiguration(InMemoryRecordingSpanExporterConfiguration.class)
			.withPropertyValues("management.tracing.sampling.probability=1.0")
			.run((context) -> {
				context.getBean(io.micrometer.tracing.Tracer.class).nextSpan().name("test").end();
				InMemoryRecordingSpanExporter exporter = context.getBean(InMemoryRecordingSpanExporter.class);
				exporter.await(Duration.ofSeconds(10));
				SpanData spanData = exporter.getExportedSpans().get(0);
				Map<AttributeKey<?>, Object> expectedAttributes = Resource.getDefault()
					.merge(Resource.create(Attributes.of(ResourceAttributes.SERVICE_NAME, "application")))
					.getAttributes()
					.asMap();
				assertThat(spanData.getResource().getAttributes().asMap()).isEqualTo(expectedAttributes);
			});
	}

	@Test
	void shouldAllowMultipleSpanProcessors() {
		this.contextRunner.withUserConfiguration(CustomConfiguration.class).run((context) -> {
			assertThat(context.getBeansOfType(SpanProcessor.class)).hasSize(2);
			assertThat(context).hasBean("customSpanProcessor");
		});
	}

	@Test
	void shouldAllowMultipleTextMapPropagators() {
		this.contextRunner.withUserConfiguration(CustomConfiguration.class).run((context) -> {
			assertThat(context.getBeansOfType(TextMapPropagator.class)).hasSize(2);
			assertThat(context).hasBean("customTextMapPropagator");
		});
	}

	@Test
	void shouldNotSupplySlf4jBaggageEventListenerWhenBaggageCorrelationDisabled() {
		this.contextRunner.withPropertyValues("management.tracing.baggage.correlation.enabled=false")
			.run((context) -> assertThat(context).doesNotHaveBean(Slf4JBaggageEventListener.class));
	}

	@Test
	void shouldNotSupplySlf4JBaggageEventListenerWhenBaggageDisabled() {
		this.contextRunner.withPropertyValues("management.tracing.baggage.enabled=false")
			.run((context) -> assertThat(context).doesNotHaveBean(Slf4JBaggageEventListener.class));
	}

	@Test
	void shouldSupplyB3PropagationIfPropagationPropertySet() {
		this.contextRunner.withPropertyValues("management.tracing.propagation.type=B3").run((context) -> {
			TextMapPropagator propagator = context.getBean(TextMapPropagator.class);
			Stream<Class<?>> injectors = getInjectors(propagator).stream().map(Object::getClass);
			assertThat(injectors).containsExactly(B3Propagator.class, BaggageTextMapPropagator.class);
		});
	}

	@Test
	void shouldSupplyB3PropagationIfPropagationPropertySetAndBaggageDisabled() {
		this.contextRunner
			.withPropertyValues("management.tracing.propagation.type=B3", "management.tracing.baggage.enabled=false")
			.run((context) -> {
				TextMapPropagator propagator = context.getBean(TextMapPropagator.class);
				Stream<Class<?>> injectors = getInjectors(propagator).stream().map(Object::getClass);
				assertThat(injectors).containsExactly(B3Propagator.class);
			});
	}

	@Test
	void shouldSupplyW3CPropagationWithBaggageByDefault() {
		this.contextRunner.withPropertyValues("management.tracing.baggage.remote-fields=foo").run((context) -> {
			TextMapPropagator propagator = context.getBean(TextMapPropagator.class);
			List<TextMapPropagator> injectors = getInjectors(propagator);
			List<String> fields = new ArrayList<>();
			for (TextMapPropagator injector : injectors) {
				fields.addAll(injector.fields());
			}
			assertThat(fields).containsExactly("traceparent", "tracestate", "baggage", "foo");
		});
	}

	@Test
	void shouldSupplyW3CPropagationWithoutBaggageWhenDisabled() {
		this.contextRunner.withPropertyValues("management.tracing.baggage.enabled=false").run((context) -> {
			TextMapPropagator propagator = context.getBean(TextMapPropagator.class);
			Stream<Class<?>> injectors = getInjectors(propagator).stream().map(Object::getClass);
			assertThat(injectors).containsExactly(W3CTraceContextPropagator.class);
		});
	}

	private List<TextMapPropagator> getInjectors(TextMapPropagator propagator) {
		assertThat(propagator).as("propagator").isNotNull();
		if (propagator instanceof CompositeTextMapPropagator compositePropagator) {
			return compositePropagator.getInjectors().stream().toList();
		}
		fail("Expected CompositeTextMapPropagator, found %s".formatted(propagator.getClass()));
		throw new AssertionError("Unreachable");
	}

	@Test
	void shouldCustomizeSdkTracerProvider() {
		this.contextRunner.withUserConfiguration(SdkTracerProviderCustomizationConfiguration.class).run((context) -> {
			SdkTracerProvider tracerProvider = context.getBean(SdkTracerProvider.class);
			assertThat(tracerProvider.getSpanLimits().getMaxNumberOfEvents()).isEqualTo(42);
			assertThat(tracerProvider.getSampler()).isEqualTo(Sampler.alwaysOn());
		});
	}

	@Configuration(proxyBeanMethods = false)
	private static class CustomConfiguration {

		@Bean
		io.micrometer.tracing.Tracer customMicrometerTracer() {
			return mock(io.micrometer.tracing.Tracer.class);
		}

		@Bean
		EventPublisher customEventPublisher() {
			return mock(EventPublisher.class);
		}

		@Bean
		OtelCurrentTraceContext customOtelCurrentTraceContext() {
			return mock(OtelCurrentTraceContext.class);
		}

		@Bean
		OpenTelemetry customOpenTelemetry() {
			return mock(OpenTelemetry.class);
		}

		@Bean
		SdkTracerProvider customSdkTracerProvider() {
			return SdkTracerProvider.builder().build();
		}

		@Bean
		ContextPropagators customContextPropagators() {
			return mock(ContextPropagators.class);
		}

		@Bean
		Sampler customSampler() {
			return mock(Sampler.class);
		}

		@Bean
		SpanProcessor customSpanProcessor() {
			return mock(SpanProcessor.class);
		}

		@Bean
		Tracer customTracer() {
			return mock(Tracer.class);
		}

		@Bean
		Slf4JEventListener customSlf4jEventListener() {
			return new Slf4JEventListener();
		}

		@Bean
		Slf4JBaggageEventListener customSlf4jBaggageEventListener() {
			return new Slf4JBaggageEventListener(List.of("alpha"));
		}

		@Bean
		OtelPropagator customOtelPropagator(ContextPropagators propagators, Tracer tracer) {
			return new OtelPropagator(propagators, tracer);
		}

		@Bean
		TextMapPropagator customTextMapPropagator() {
			return mock(TextMapPropagator.class);
		}

		@Bean
		SpanCustomizer customSpanCustomizer() {
			return mock(SpanCustomizer.class);
		}

	}

	@Configuration(proxyBeanMethods = false)
<<<<<<< HEAD
	private static class SdkTracerProviderCustomizationConfiguration {

		@Bean
		@Order(1)
		SdkTracerProviderBuilderCustomizer sdkTracerProviderBuilderCustomizerOne() {
			return (builder) -> {
				SpanLimits spanLimits = SpanLimits.builder().setMaxNumberOfEvents(42).build();
				builder.setSpanLimits(spanLimits);
			};
		}

		@Bean
		@Order(0)
		SdkTracerProviderBuilderCustomizer sdkTracerProviderBuilderCustomizerTwo() {
			return (builder) -> {
				SpanLimits spanLimits = SpanLimits.builder().setMaxNumberOfEvents(21).build();
				builder.setSpanLimits(spanLimits).setSampler(Sampler.alwaysOn());
			};
=======
	private static class InMemoryRecordingSpanExporterConfiguration {

		@Bean
		InMemoryRecordingSpanExporter spanExporter() {
			return new InMemoryRecordingSpanExporter();
		}

	}

	private static class InMemoryRecordingSpanExporter implements SpanExporter {

		private final List<SpanData> exportedSpans = new ArrayList<>();

		private final CountDownLatch latch = new CountDownLatch(1);

		@Override
		public CompletableResultCode export(Collection<SpanData> spans) {
			this.exportedSpans.addAll(spans);
			this.latch.countDown();
			return CompletableResultCode.ofSuccess();
		}

		@Override
		public CompletableResultCode flush() {
			return CompletableResultCode.ofSuccess();
		}

		@Override
		public CompletableResultCode shutdown() {
			this.exportedSpans.clear();
			return CompletableResultCode.ofSuccess();
		}

		List<SpanData> getExportedSpans() {
			return this.exportedSpans;
		}

		void await(Duration timeout) throws InterruptedException, TimeoutException {
			if (!this.latch.await(timeout.toMillis(), TimeUnit.MILLISECONDS)) {
				throw new TimeoutException("Waiting for exporting spans timed out (%s)".formatted(timeout));
			}
>>>>>>> bbaac07d
		}

	}

}<|MERGE_RESOLUTION|>--- conflicted
+++ resolved
@@ -344,7 +344,6 @@
 	}
 
 	@Configuration(proxyBeanMethods = false)
-<<<<<<< HEAD
 	private static class SdkTracerProviderCustomizationConfiguration {
 
 		@Bean
@@ -363,7 +362,11 @@
 				SpanLimits spanLimits = SpanLimits.builder().setMaxNumberOfEvents(21).build();
 				builder.setSpanLimits(spanLimits).setSampler(Sampler.alwaysOn());
 			};
-=======
+		}
+
+	}
+
+	@Configuration(proxyBeanMethods = false)
 	private static class InMemoryRecordingSpanExporterConfiguration {
 
 		@Bean
@@ -405,7 +408,6 @@
 			if (!this.latch.await(timeout.toMillis(), TimeUnit.MILLISECONDS)) {
 				throw new TimeoutException("Waiting for exporting spans timed out (%s)".formatted(timeout));
 			}
->>>>>>> bbaac07d
 		}
 
 	}
