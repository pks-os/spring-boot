--- conflicted
+++ resolved
@@ -276,13 +276,15 @@
 	}
 
 	private Class<?> deduceMainApplicationClass() {
-		return StackWalker.getInstance(StackWalker.Option.RETAIN_CLASS_REFERENCE).walk(this::findMainClass)
-				.orElse(null);
+		return StackWalker.getInstance(StackWalker.Option.RETAIN_CLASS_REFERENCE)
+			.walk(this::findMainClass)
+			.orElse(null);
 	}
 
 	private Optional<Class<?>> findMainClass(Stream<StackFrame> stack) {
-		return stack.filter((frame) -> Objects.equals(frame.getMethodName(), "main")).findFirst()
-				.map(StackWalker.StackFrame::getDeclaringClass);
+		return stack.filter((frame) -> Objects.equals(frame.getMethodName(), "main"))
+			.findFirst()
+			.map(StackWalker.StackFrame::getDeclaringClass);
 	}
 
 	/**
@@ -393,18 +395,10 @@
 		if (printedBanner != null) {
 			beanFactory.registerSingleton("springBootBanner", printedBanner);
 		}
-<<<<<<< HEAD
 		if (beanFactory instanceof AbstractAutowireCapableBeanFactory autowireCapableBeanFactory) {
 			autowireCapableBeanFactory.setAllowCircularReferences(this.allowCircularReferences);
 			if (beanFactory instanceof DefaultListableBeanFactory listableBeanFactory) {
 				listableBeanFactory.setAllowBeanDefinitionOverriding(this.allowBeanDefinitionOverriding);
-=======
-		if (beanFactory instanceof AbstractAutowireCapableBeanFactory) {
-			((AbstractAutowireCapableBeanFactory) beanFactory).setAllowCircularReferences(this.allowCircularReferences);
-			if (beanFactory instanceof DefaultListableBeanFactory) {
-				((DefaultListableBeanFactory) beanFactory)
-					.setAllowBeanDefinitionOverriding(this.allowBeanDefinitionOverriding);
->>>>>>> df5898a1
 			}
 		}
 		if (this.lazyInitialization) {
