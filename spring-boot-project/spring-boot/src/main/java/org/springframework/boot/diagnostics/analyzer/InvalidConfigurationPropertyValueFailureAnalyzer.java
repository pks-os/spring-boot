--- conflicted
+++ resolved
@@ -62,12 +62,8 @@
 
 	private List<Descriptor> getDescriptors(String propertyName) {
 		return getPropertySources().filter((source) -> source.containsProperty(propertyName))
-<<<<<<< HEAD
-				.map((source) -> Descriptor.get(source, propertyName)).toList();
-=======
 			.map((source) -> Descriptor.get(source, propertyName))
-			.collect(Collectors.toList());
->>>>>>> df5898a1
+			.toList();
 	}
 
 	private Stream<PropertySource<?>> getPropertySources() {
