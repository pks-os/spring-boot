--- conflicted
+++ resolved
@@ -1,9 +1,5 @@
 /*
-<<<<<<< HEAD
- * Copyright 2012-2022 the original author or authors.
-=======
  * Copyright 2012-2023 the original author or authors.
->>>>>>> df5898a1
  *
  * Licensed under the Apache License, Version 2.0 (the "License");
  * you may not use this file except in compliance with the License.
@@ -101,21 +97,11 @@
 	@Test
 	void getEndpointsShouldNotDiscoverRegularEndpoints() {
 		this.contextRunner.withUserConfiguration(WithRegularEndpointConfiguration.class)
-<<<<<<< HEAD
-				.run(assertDiscoverer((discoverer) -> {
-					Collection<ExposableServletEndpoint> endpoints = discoverer.getEndpoints();
-					List<EndpointId> ids = endpoints.stream().map(ExposableServletEndpoint::getEndpointId).toList();
-					assertThat(ids).containsOnly(EndpointId.of("testservlet"));
-				}));
-=======
 			.run(assertDiscoverer((discoverer) -> {
 				Collection<ExposableServletEndpoint> endpoints = discoverer.getEndpoints();
-				List<EndpointId> ids = endpoints.stream()
-					.map(ExposableServletEndpoint::getEndpointId)
-					.collect(Collectors.toList());
+				List<EndpointId> ids = endpoints.stream().map(ExposableServletEndpoint::getEndpointId).toList();
 				assertThat(ids).containsOnly(EndpointId.of("testservlet"));
 			}));
->>>>>>> df5898a1
 	}
 
 	@Test
@@ -150,8 +136,9 @@
 	void shouldRegisterHints() {
 		RuntimeHints runtimeHints = new RuntimeHints();
 		new ServletEndpointDiscovererRuntimeHints().registerHints(runtimeHints, getClass().getClassLoader());
-		assertThat(RuntimeHintsPredicates.reflection().onType(ServletEndpointFilter.class)
-				.withMemberCategories(MemberCategory.INVOKE_DECLARED_CONSTRUCTORS)).accepts(runtimeHints);
+		assertThat(RuntimeHintsPredicates.reflection()
+			.onType(ServletEndpointFilter.class)
+			.withMemberCategories(MemberCategory.INVOKE_DECLARED_CONSTRUCTORS)).accepts(runtimeHints);
 	}
 
 	private ContextConsumer<AssertableApplicationContext> assertDiscoverer(
