--- conflicted
+++ resolved
@@ -2829,7 +2829,7 @@
 For browser clients, there is a "`whitelabel`" error view that renders the same data in HTML format (to customize it, add a `View` that resolves to `error`).
 
 There are a number of `server.error` properties that can be set if you want to customize the default error handling behavior.
-See the <<appendix-application-properties.adoc#common-application-properties-server, "`Server Properties`">> section of the Appendix.  
+See the <<appendix-application-properties.adoc#common-application-properties-server, "`Server Properties`">> section of the Appendix.
 
 To replace the default behavior completely, you can implement `ErrorController` and register a bean definition of that type or add a bean of type `ErrorAttributes` to use the existing mechanism but replace the contents.
 
@@ -8825,19 +8825,8 @@
 
 
 [[boot-features-container-images]]
-<<<<<<< HEAD
-== Building Container Images
-Spring Boot applications can be containerized either by <<boot-features-container-images-docker,packaging them into Docker images>>, or by <<boot-features-container-images-buildpacks,using Buildpacks to create Docker compatible container images that you can run anywhere>>.
-
-
-
-[[boot-features-container-images-docker]]
-=== Building Docker images
-A typical Spring Boot fat jar can be converted into a Docker image by adding just a few lines to a Dockerfile that can be used to build the image.
-=======
 == Container Images
 It is easily possible to package a Spring Boot fat jar as a docker image.
->>>>>>> 1db271c2
 However, there are various downsides to copying and running the fat jar as is in the docker image.
 There’s always a certain amount of overhead when running a fat jar without unpacking it, and in a containerized environment this can be noticeable.
 The other issue is that putting your application's code and all its dependencies in one layer in the Docker image is sub-optimal.
@@ -8961,15 +8950,11 @@
 
 Refer to the individual plugin documentation on how to use buildpacks with {spring-boot-maven-plugin-docs}#build-image[Maven] and {spring-boot-gradle-plugin-docs}#build-image[Gradle].
 
-<<<<<<< HEAD
+NOTE: The https://github.com/paketo-buildpacks/spring-boot[Paketo Spring Boot buildpack] has also been updated to support the `layers.idx` file so any customization that is applied to it will be reflected in the image created by the buildpack.
+
 NOTE: In order to achieve reproducible builds and container image caching, Buildpacks can manipulate the application resources metadata (such as the file "last modified" information).
 You should ensure that your application does not rely on that metadata at runtime.
 Spring Boot can use that information when serving static resources, but this can be disabled with configprop:spring.web.resources.cache.use-last-modified[]
-=======
-NOTE: The https://github.com/paketo-buildpacks/spring-boot[Paketo Spring Boot buildpack] has also been updated to support the `layers.idx` file so any customization that is applied to it will be reflected in the image created by the buildpack.
-
-
->>>>>>> 1db271c2
 
 [[boot-features-whats-next]]
 == What to Read Next
