--- conflicted
+++ resolved
@@ -169,10 +169,7 @@
 	}
 
 	@Test
-<<<<<<< HEAD
-	void deprecatedOnUnrelatedSetter() {
-=======
-	public void singleDeprecatedFieldProperty() {
+	void singleDeprecatedFieldProperty() {
 		Class<?> type = DeprecatedFieldSingleProperty.class;
 		ConfigurationMetadata metadata = compile(type);
 		assertThat(metadata).has(Metadata.withGroup("singlefielddeprecated").fromSource(type));
@@ -181,8 +178,7 @@
 	}
 
 	@Test
-	public void deprecatedOnUnrelatedSetter() {
->>>>>>> edcaee37
+	void deprecatedOnUnrelatedSetter() {
 		Class<?> type = DeprecatedUnrelatedMethodPojo.class;
 		ConfigurationMetadata metadata = compile(type);
 		assertThat(metadata).has(Metadata.withGroup("not.deprecated").fromSource(type));
