--- conflicted
+++ resolved
@@ -416,12 +416,7 @@
 
 
 [[build-image.examples.caches]]
-<<<<<<< HEAD
 === Builder Cache and Workspace Configuration
-
-=======
-=== Builder Cache Configuration
->>>>>>> afa4d274
 The CNB builder caches layers that are used when building and launching an image.
 By default, these caches are stored as named volumes in the Docker daemon with names that are derived from the full name of the target image.
 If the image name changes frequently, for example when the project version is used as a tag in the image name, then the caches can be invalidated frequently.
@@ -433,7 +428,6 @@
 include::../maven/packaging-oci-image/caches-pom.xml[tags=caches]
 ----
 
-<<<<<<< HEAD
 Builders and buildpacks need a location to store temporary files during image building.
 By default, this temporary build workspace is stored in a named volume.
 
@@ -443,9 +437,8 @@
 ----
 include::../maven/packaging-oci-image/bind-caches-pom.xml[tags=caches]
 ----
-=======
-
->>>>>>> afa4d274
+
+
 
 [[build-image.examples.docker]]
 === Docker Configuration
