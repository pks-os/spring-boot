/*
 * Copyright 2012-2023 the original author or authors.
 *
 * Licensed under the Apache License, Version 2.0 (the "License");
 * you may not use this file except in compliance with the License.
 * You may obtain a copy of the License at
 *
 *      https://www.apache.org/licenses/LICENSE-2.0
 *
 * Unless required by applicable law or agreed to in writing, software
 * distributed under the License is distributed on an "AS IS" BASIS,
 * WITHOUT WARRANTIES OR CONDITIONS OF ANY KIND, either express or implied.
 * See the License for the specific language governing permissions and
 * limitations under the License.
 */

package org.springframework.boot.gradle.plugin;

import java.util.concurrent.Callable;

import org.gradle.api.Action;
import org.gradle.api.Plugin;
import org.gradle.api.Project;
import org.gradle.api.artifacts.Configuration;
import org.gradle.api.artifacts.ConfigurationContainer;
import org.gradle.api.file.FileCollection;
import org.gradle.api.plugins.BasePlugin;
import org.gradle.api.plugins.JavaPluginExtension;
import org.gradle.api.plugins.WarPlugin;
import org.gradle.api.provider.Provider;
import org.gradle.api.tasks.SourceSet;
import org.gradle.api.tasks.SourceSetContainer;
import org.gradle.api.tasks.TaskProvider;
import org.gradle.api.tasks.bundling.War;

import org.springframework.boot.gradle.tasks.bundling.BootBuildImage;
import org.springframework.boot.gradle.tasks.bundling.BootWar;

/**
 * {@link Action} that is executed in response to the {@link WarPlugin} being applied.
 *
 * @author Andy Wilkinson
 * @author Scott Frederick
 */
class WarPluginAction implements PluginApplicationAction {

	private final SinglePublishedArtifact singlePublishedArtifact;

	WarPluginAction(SinglePublishedArtifact singlePublishedArtifact) {
		this.singlePublishedArtifact = singlePublishedArtifact;
	}

	@Override
	public Class<? extends Plugin<? extends Project>> getPluginClass() {
		return WarPlugin.class;
	}

	@Override
	public void execute(Project project) {
		classifyWarTask(project);
		TaskProvider<BootWar> bootWar = configureBootWarTask(project);
		configureBootBuildImageTask(project, bootWar);
		configureArtifactPublication(bootWar);
	}

	private void classifyWarTask(Project project) {
		project.getTasks()
			.named(WarPlugin.WAR_TASK_NAME, War.class)
			.configure((war) -> war.getArchiveClassifier().convention("plain"));
	}

	private TaskProvider<BootWar> configureBootWarTask(Project project) {
		Configuration developmentOnly = project.getConfigurations()
			.getByName(SpringBootPlugin.DEVELOPMENT_ONLY_CONFIGURATION_NAME);
		Configuration productionRuntimeClasspath = project.getConfigurations()
<<<<<<< HEAD
				.getByName(SpringBootPlugin.PRODUCTION_RUNTIME_CLASSPATH_CONFIGURATION_NAME);
		Callable<FileCollection> classpath = () -> project.getExtensions().getByType(SourceSetContainer.class)
				.getByName(SourceSet.MAIN_SOURCE_SET_NAME).getRuntimeClasspath()
				.minus(providedRuntimeConfiguration(project)).minus((developmentOnly.minus(productionRuntimeClasspath)))
				.filter(new JarTypeFileSpec());
		TaskProvider<ResolveMainClassName> resolveMainClassName = project.getTasks()
				.named(SpringBootPlugin.RESOLVE_MAIN_CLASS_NAME_TASK_NAME, ResolveMainClassName.class);
		TaskProvider<BootWar> bootWarProvider = project.getTasks().register(SpringBootPlugin.BOOT_WAR_TASK_NAME,
				BootWar.class, (bootWar) -> {
					bootWar.setGroup(BasePlugin.BUILD_GROUP);
					bootWar.setDescription("Assembles an executable war archive containing webapp"
							+ " content, and the main classes and their dependencies.");
					bootWar.providedClasspath(providedRuntimeConfiguration(project));
					bootWar.setClasspath(classpath);
					Provider<String> manifestStartClass = project
							.provider(() -> (String) bootWar.getManifest().getAttributes().get("Start-Class"));
					bootWar.getMainClass()
							.convention(resolveMainClassName.flatMap((resolver) -> manifestStartClass.isPresent()
									? manifestStartClass : resolveMainClassName.get().readMainClassName()));
					bootWar.getTargetJavaVersion()
							.set(project.provider(() -> javaPluginExtension(project).getTargetCompatibility()));
				});
=======
			.getByName(SpringBootPlugin.PRODUCTION_RUNTIME_CLASSPATH_CONFIGURATION_NAME);
		Callable<FileCollection> classpath = () -> sourceSets(project).getByName(SourceSet.MAIN_SOURCE_SET_NAME)
			.getRuntimeClasspath()
			.minus(providedRuntimeConfiguration(project))
			.minus((developmentOnly.minus(productionRuntimeClasspath)))
			.filter(new JarTypeFileSpec());
		TaskProvider<ResolveMainClassName> resolveMainClassName = ResolveMainClassName
			.registerForTask(SpringBootPlugin.BOOT_WAR_TASK_NAME, project, classpath);
		TaskProvider<BootWar> bootWarProvider = project.getTasks()
			.register(SpringBootPlugin.BOOT_WAR_TASK_NAME, BootWar.class, (bootWar) -> {
				bootWar.setGroup(BasePlugin.BUILD_GROUP);
				bootWar.setDescription("Assembles an executable war archive containing webapp"
						+ " content, and the main classes and their dependencies.");
				bootWar.providedClasspath(providedRuntimeConfiguration(project));
				bootWar.setClasspath(classpath);
				Provider<String> manifestStartClass = project
					.provider(() -> (String) bootWar.getManifest().getAttributes().get("Start-Class"));
				bootWar.getMainClass()
					.convention(resolveMainClassName.flatMap((resolver) -> manifestStartClass.isPresent()
							? manifestStartClass : resolveMainClassName.get().readMainClassName()));
			});
>>>>>>> df5898a1
		bootWarProvider.map(War::getClasspath);
		return bootWarProvider;
	}

	private FileCollection providedRuntimeConfiguration(Project project) {
		ConfigurationContainer configurations = project.getConfigurations();
		return configurations.getByName(WarPlugin.PROVIDED_RUNTIME_CONFIGURATION_NAME);
	}

	private void configureBootBuildImageTask(Project project, TaskProvider<BootWar> bootWar) {
		project.getTasks()
			.named(SpringBootPlugin.BOOT_BUILD_IMAGE_TASK_NAME, BootBuildImage.class)
			.configure((buildImage) -> buildImage.getArchiveFile().set(bootWar.get().getArchiveFile()));
	}

	private void configureArtifactPublication(TaskProvider<BootWar> bootWar) {
		this.singlePublishedArtifact.addWarCandidate(bootWar);
	}

	private JavaPluginExtension javaPluginExtension(Project project) {
		return project.getExtensions().getByType(JavaPluginExtension.class);
	}

}<|MERGE_RESOLUTION|>--- conflicted
+++ resolved
@@ -73,38 +73,16 @@
 		Configuration developmentOnly = project.getConfigurations()
 			.getByName(SpringBootPlugin.DEVELOPMENT_ONLY_CONFIGURATION_NAME);
 		Configuration productionRuntimeClasspath = project.getConfigurations()
-<<<<<<< HEAD
-				.getByName(SpringBootPlugin.PRODUCTION_RUNTIME_CLASSPATH_CONFIGURATION_NAME);
-		Callable<FileCollection> classpath = () -> project.getExtensions().getByType(SourceSetContainer.class)
-				.getByName(SourceSet.MAIN_SOURCE_SET_NAME).getRuntimeClasspath()
-				.minus(providedRuntimeConfiguration(project)).minus((developmentOnly.minus(productionRuntimeClasspath)))
-				.filter(new JarTypeFileSpec());
-		TaskProvider<ResolveMainClassName> resolveMainClassName = project.getTasks()
-				.named(SpringBootPlugin.RESOLVE_MAIN_CLASS_NAME_TASK_NAME, ResolveMainClassName.class);
-		TaskProvider<BootWar> bootWarProvider = project.getTasks().register(SpringBootPlugin.BOOT_WAR_TASK_NAME,
-				BootWar.class, (bootWar) -> {
-					bootWar.setGroup(BasePlugin.BUILD_GROUP);
-					bootWar.setDescription("Assembles an executable war archive containing webapp"
-							+ " content, and the main classes and their dependencies.");
-					bootWar.providedClasspath(providedRuntimeConfiguration(project));
-					bootWar.setClasspath(classpath);
-					Provider<String> manifestStartClass = project
-							.provider(() -> (String) bootWar.getManifest().getAttributes().get("Start-Class"));
-					bootWar.getMainClass()
-							.convention(resolveMainClassName.flatMap((resolver) -> manifestStartClass.isPresent()
-									? manifestStartClass : resolveMainClassName.get().readMainClassName()));
-					bootWar.getTargetJavaVersion()
-							.set(project.provider(() -> javaPluginExtension(project).getTargetCompatibility()));
-				});
-=======
 			.getByName(SpringBootPlugin.PRODUCTION_RUNTIME_CLASSPATH_CONFIGURATION_NAME);
-		Callable<FileCollection> classpath = () -> sourceSets(project).getByName(SourceSet.MAIN_SOURCE_SET_NAME)
+		Callable<FileCollection> classpath = () -> project.getExtensions()
+			.getByType(SourceSetContainer.class)
+			.getByName(SourceSet.MAIN_SOURCE_SET_NAME)
 			.getRuntimeClasspath()
 			.minus(providedRuntimeConfiguration(project))
 			.minus((developmentOnly.minus(productionRuntimeClasspath)))
 			.filter(new JarTypeFileSpec());
-		TaskProvider<ResolveMainClassName> resolveMainClassName = ResolveMainClassName
-			.registerForTask(SpringBootPlugin.BOOT_WAR_TASK_NAME, project, classpath);
+		TaskProvider<ResolveMainClassName> resolveMainClassName = project.getTasks()
+			.named(SpringBootPlugin.RESOLVE_MAIN_CLASS_NAME_TASK_NAME, ResolveMainClassName.class);
 		TaskProvider<BootWar> bootWarProvider = project.getTasks()
 			.register(SpringBootPlugin.BOOT_WAR_TASK_NAME, BootWar.class, (bootWar) -> {
 				bootWar.setGroup(BasePlugin.BUILD_GROUP);
@@ -117,8 +95,9 @@
 				bootWar.getMainClass()
 					.convention(resolveMainClassName.flatMap((resolver) -> manifestStartClass.isPresent()
 							? manifestStartClass : resolveMainClassName.get().readMainClassName()));
+				bootWar.getTargetJavaVersion()
+					.set(project.provider(() -> javaPluginExtension(project).getTargetCompatibility()));
 			});
->>>>>>> df5898a1
 		bootWarProvider.map(War::getClasspath);
 		return bootWarProvider;
 	}
