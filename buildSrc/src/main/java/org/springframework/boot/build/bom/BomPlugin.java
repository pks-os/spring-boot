/*
 * Copyright 2012-2023 the original author or authors.
 *
 * Licensed under the Apache License, Version 2.0 (the "License");
 * you may not use this file except in compliance with the License.
 * You may obtain a copy of the License at
 *
 *      https://www.apache.org/licenses/LICENSE-2.0
 *
 * Unless required by applicable law or agreed to in writing, software
 * distributed under the License is distributed on an "AS IS" BASIS,
 * WITHOUT WARRANTIES OR CONDITIONS OF ANY KIND, either express or implied.
 * See the License for the specific language governing permissions and
 * limitations under the License.
 */

package org.springframework.boot.build.bom;

import java.util.List;
import java.util.Objects;
import java.util.Set;
import java.util.stream.Collectors;

import groovy.namespace.QName;
import groovy.util.Node;
import org.gradle.api.Plugin;
import org.gradle.api.Project;
import org.gradle.api.artifacts.Configuration;
import org.gradle.api.plugins.JavaPlatformExtension;
import org.gradle.api.plugins.JavaPlatformPlugin;
import org.gradle.api.plugins.PluginContainer;
import org.gradle.api.publish.PublishingExtension;
import org.gradle.api.publish.maven.MavenPom;
import org.gradle.api.publish.maven.MavenPublication;

import org.springframework.boot.build.DeployedPlugin;
import org.springframework.boot.build.MavenRepositoryPlugin;
import org.springframework.boot.build.bom.Library.Group;
import org.springframework.boot.build.bom.Library.Module;
import org.springframework.boot.build.bom.bomr.MoveToSnapshots;
import org.springframework.boot.build.bom.bomr.UpgradeBom;

/**
 * {@link Plugin} for defining a bom. Dependencies are added as constraints in the
 * {@code api} configuration. Imported boms are added as enforced platforms in the
 * {@code api} configuration.
 *
 * @author Andy Wilkinson
 */
public class BomPlugin implements Plugin<Project> {

	static final String API_ENFORCED_CONFIGURATION_NAME = "apiEnforced";

	@Override
	public void apply(Project project) {
		PluginContainer plugins = project.getPlugins();
		plugins.apply(DeployedPlugin.class);
		plugins.apply(MavenRepositoryPlugin.class);
		plugins.apply(JavaPlatformPlugin.class);
		JavaPlatformExtension javaPlatform = project.getExtensions().getByType(JavaPlatformExtension.class);
		javaPlatform.allowDependencies();
		createApiEnforcedConfiguration(project);
		BomExtension bom = project.getExtensions()
			.create("bom", BomExtension.class, project.getDependencies(), project);
		project.getTasks().create("bomrCheck", CheckBom.class, bom);
		project.getTasks().create("bomrUpgrade", UpgradeBom.class, bom);
		project.getTasks().create("moveToSnapshots", MoveToSnapshots.class, bom);
		new PublishingCustomizer(project, bom).customize();

	}

	private void createApiEnforcedConfiguration(Project project) {
		Configuration apiEnforced = project.getConfigurations()
			.create(API_ENFORCED_CONFIGURATION_NAME, (configuration) -> {
				configuration.setCanBeConsumed(false);
				configuration.setCanBeResolved(false);
				configuration.setVisible(false);
			});
		project.getConfigurations()
			.getByName(JavaPlatformPlugin.ENFORCED_API_ELEMENTS_CONFIGURATION_NAME)
			.extendsFrom(apiEnforced);
		project.getConfigurations()
			.getByName(JavaPlatformPlugin.ENFORCED_RUNTIME_ELEMENTS_CONFIGURATION_NAME)
			.extendsFrom(apiEnforced);
	}

	private static final class PublishingCustomizer {

		private final Project project;

		private final BomExtension bom;

		private PublishingCustomizer(Project project, BomExtension bom) {
			this.project = project;
			this.bom = bom;
		}

		private void customize() {
			PublishingExtension publishing = this.project.getExtensions().getByType(PublishingExtension.class);
			publishing.getPublications().withType(MavenPublication.class).all(this::configurePublication);
		}

		private void configurePublication(MavenPublication publication) {
			publication.pom(this::customizePom);
		}

		@SuppressWarnings("unchecked")
		private void customizePom(MavenPom pom) {
			pom.withXml((xml) -> {
				Node projectNode = xml.asNode();
				Node properties = new Node(null, "properties");
				this.bom.getProperties().forEach(properties::appendNode);
				Node dependencyManagement = findChild(projectNode, "dependencyManagement");
				if (dependencyManagement != null) {
					addPropertiesBeforeDependencyManagement(projectNode, properties);
					addClassifiedManagedDependencies(dependencyManagement);
					replaceVersionsWithVersionPropertyReferences(dependencyManagement);
					addExclusionsToManagedDependencies(dependencyManagement);
					addTypesToManagedDependencies(dependencyManagement);
				}
				else {
					projectNode.children().add(properties);
				}
				addPluginManagement(projectNode);
			});
		}

		@SuppressWarnings("unchecked")
		private void addPropertiesBeforeDependencyManagement(Node projectNode, Node properties) {
			for (int i = 0; i < projectNode.children().size(); i++) {
				if (isNodeWithName(projectNode.children().get(i), "dependencyManagement")) {
					projectNode.children().add(i, properties);
					break;
				}
			}
		}

		private void replaceVersionsWithVersionPropertyReferences(Node dependencyManagement) {
			Node dependencies = findChild(dependencyManagement, "dependencies");
			if (dependencies != null) {
				for (Node dependency : findChildren(dependencies, "dependency")) {
					String groupId = findChild(dependency, "groupId").text();
					String artifactId = findChild(dependency, "artifactId").text();
					Node classifierNode = findChild(dependency, "classifier");
					String classifier = (classifierNode != null) ? classifierNode.text() : "";
					String versionProperty = this.bom.getArtifactVersionProperty(groupId, artifactId, classifier);
					if (versionProperty != null) {
						findChild(dependency, "version").setValue("${" + versionProperty + "}");
					}
				}
			}
		}

		private void addExclusionsToManagedDependencies(Node dependencyManagement) {
			Node dependencies = findChild(dependencyManagement, "dependencies");
			if (dependencies != null) {
				for (Node dependency : findChildren(dependencies, "dependency")) {
					String groupId = findChild(dependency, "groupId").text();
					String artifactId = findChild(dependency, "artifactId").text();
					this.bom.getLibraries()
						.stream()
						.flatMap((library) -> library.getGroups().stream())
						.filter((group) -> group.getId().equals(groupId))
						.flatMap((group) -> group.getModules().stream())
						.filter((module) -> module.getName().equals(artifactId))
						.flatMap((module) -> module.getExclusions().stream())
						.forEach((exclusion) -> {
							Node exclusions = findOrCreateNode(dependency, "exclusions");
							Node node = new Node(exclusions, "exclusion");
							node.appendNode("groupId", exclusion.getGroupId());
							node.appendNode("artifactId", exclusion.getArtifactId());
						});
				}
			}
		}

		private void addTypesToManagedDependencies(Node dependencyManagement) {
			Node dependencies = findChild(dependencyManagement, "dependencies");
			if (dependencies != null) {
				for (Node dependency : findChildren(dependencies, "dependency")) {
					String groupId = findChild(dependency, "groupId").text();
					String artifactId = findChild(dependency, "artifactId").text();
					Set<String> types = this.bom.getLibraries()
						.stream()
						.flatMap((library) -> library.getGroups().stream())
						.filter((group) -> group.getId().equals(groupId))
						.flatMap((group) -> group.getModules().stream())
						.filter((module) -> module.getName().equals(artifactId))
						.map(Module::getType)
						.filter(Objects::nonNull)
						.collect(Collectors.toSet());
					if (types.size() > 1) {
						throw new IllegalStateException(
								"Multiple types for " + groupId + ":" + artifactId + ": " + types);
					}
					if (types.size() == 1) {
						String type = types.iterator().next();
						dependency.appendNode("type", type);
					}
				}
			}
		}

		@SuppressWarnings("unchecked")
		private void addClassifiedManagedDependencies(Node dependencyManagement) {
			Node dependencies = findChild(dependencyManagement, "dependencies");
			if (dependencies != null) {
				for (Node dependency : findChildren(dependencies, "dependency")) {
					String groupId = findChild(dependency, "groupId").text();
					String artifactId = findChild(dependency, "artifactId").text();
					String version = findChild(dependency, "version").text();
					Set<String> classifiers = this.bom.getLibraries()
						.stream()
						.flatMap((library) -> library.getGroups().stream())
						.filter((group) -> group.getId().equals(groupId))
						.flatMap((group) -> group.getModules().stream())
						.filter((module) -> module.getName().equals(artifactId))
						.map(Module::getClassifier)
						.filter(Objects::nonNull)
						.collect(Collectors.toSet());
					Node target = dependency;
					for (String classifier : classifiers) {
						if (classifier.length() > 0) {
							if (target == null) {
								target = new Node(null, "dependency");
								target.appendNode("groupId", groupId);
								target.appendNode("artifactId", artifactId);
								target.appendNode("version", version);
								int index = dependency.parent().children().indexOf(dependency);
								dependency.parent().children().add(index + 1, target);
							}
							target.appendNode("classifier", classifier);
						}
						target = null;
					}
				}
			}
		}

		private void addPluginManagement(Node projectNode) {
			for (Library library : this.bom.getLibraries()) {
				for (Group group : library.getGroups()) {
					Node plugins = findOrCreateNode(projectNode, "build", "pluginManagement", "plugins");
					for (String pluginName : group.getPlugins()) {
						Node plugin = new Node(plugins, "plugin");
						plugin.appendNode("groupId", group.getId());
						plugin.appendNode("artifactId", pluginName);
						String versionProperty = library.getVersionProperty();
						String value = (versionProperty != null) ? "${" + versionProperty + "}"
								: library.getVersion().getVersion().toString();
						plugin.appendNode("version", value);
					}
				}
			}
		}

		private Node findOrCreateNode(Node parent, String... path) {
			Node current = parent;
			for (String nodeName : path) {
				Node child = findChild(current, nodeName);
				if (child == null) {
					child = new Node(current, nodeName);
				}
				current = child;
			}
			return current;
		}

		private Node findChild(Node parent, String name) {
			for (Object child : parent.children()) {
				if (child instanceof Node node) {
					if ((node.name() instanceof QName qname) && name.equals(qname.getLocalPart())) {
						return node;
					}
					if (name.equals(node.name())) {
						return node;
					}
				}
			}
			return null;
		}

		@SuppressWarnings("unchecked")
		private List<Node> findChildren(Node parent, String name) {
<<<<<<< HEAD
			return parent.children().stream().filter((child) -> isNodeWithName(child, name)).toList();
=======
			return (List<Node>) parent.children()
				.stream()
				.filter((child) -> isNodeWithName(child, name))
				.collect(Collectors.toList());

>>>>>>> df5898a1
		}

		private boolean isNodeWithName(Object candidate, String name) {
			if (candidate instanceof Node node) {
				if ((node.name() instanceof QName qname) && name.equals(qname.getLocalPart())) {
					return true;
				}
				if (name.equals(node.name())) {
					return true;
				}
			}
			return false;
		}

	}

}<|MERGE_RESOLUTION|>--- conflicted
+++ resolved
@@ -282,15 +282,7 @@
 
 		@SuppressWarnings("unchecked")
 		private List<Node> findChildren(Node parent, String name) {
-<<<<<<< HEAD
 			return parent.children().stream().filter((child) -> isNodeWithName(child, name)).toList();
-=======
-			return (List<Node>) parent.children()
-				.stream()
-				.filter((child) -> isNodeWithName(child, name))
-				.collect(Collectors.toList());
-
->>>>>>> df5898a1
 		}
 
 		private boolean isNodeWithName(Object candidate, String name) {
