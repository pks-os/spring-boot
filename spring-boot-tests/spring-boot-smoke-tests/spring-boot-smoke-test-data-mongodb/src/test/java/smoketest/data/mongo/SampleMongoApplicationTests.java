--- conflicted
+++ resolved
@@ -1,9 +1,5 @@
 /*
-<<<<<<< HEAD
- * Copyright 2012-2021 the original author or authors.
-=======
  * Copyright 2012-2022 the original author or authors.
->>>>>>> 1d15e8c8
  *
  * Licensed under the Apache License, Version 2.0 (the "License");
  * you may not use this file except in compliance with the License.
@@ -38,13 +34,9 @@
  * @author Andy Wilkinson
  */
 @ExtendWith(OutputCaptureExtension.class)
-<<<<<<< HEAD
 @SpringBootTest(properties = "spring.mongodb.embedded.version=3.5.5")
-=======
-@SpringBootTest
 @DisabledOnOs(os = OS.LINUX, architecture = "aarch64",
 		disabledReason = "Embedded Mongo doesn't support Linux aarch64, see https://github.com/flapdoodle-oss/de.flapdoodle.embed.mongo/issues/379")
->>>>>>> 1d15e8c8
 class SampleMongoApplicationTests {
 
 	@Test
